"""Contains classes and utilities for building and processing datasets."""

import json
import os
import mmap
import jsonlines
import logging
import random
import torch
import functools

from pathlib import Path
from typing import Callable, Iterable
from collections import defaultdict
from copy import deepcopy
from multiprocessing import Pool, Process, Queue

from aria.config import load_config
from aria.tokenizer import Tokenizer, TokenizerLazy
from aria.data.midi import MidiDict, get_test_fn
import tqdm


def setup_logger():
    # Get logger and reset all handlers
    logger = logging.getLogger(__name__)
    for h in logger.handlers[:]:
        logger.removeHandler(h)

    logger.propagate = False
    logger.setLevel(logging.INFO)
    formatter = logging.Formatter(
        "[%(asctime)s] %(name)s: [%(levelname)s] %(message)s",
    )

    ch = logging.StreamHandler()
    ch.setLevel(logging.INFO)
    ch.setFormatter(formatter)
    logger.addHandler(ch)

    return logger


# TODO:
# - Change the log setup so that it is clearer
# - Add threading/multiprocessing to MidiDict build process
class MidiDataset:
    """Container for datasets of MidiDict objects.

    Can be used to save, load, and build, datasets of MidiDict objects.

    Args:
        entries (list[MidiDict]): MidiDict objects to be stored.
    """

    def __init__(self, entries: list[MidiDict] | Iterable):
        self.entries = entries

    def __len__(self):
        if not isinstance(self.entries, list):
            self.entries = list(self.entries)
        return len(self.entries)

    def __getitem__(self, ind: int):
        if not isinstance(self.entries, list):
            self.entries = list(self.entries)
        return self.entries[ind]

    def __iter__(self):
        yield from self.entries

    def save(self, save_path: str):
        """Saves dataset to JSON file."""

        with jsonlines.open(save_path, mode="w") as writer:
            for midi_dict in self.entries:
                writer.write(midi_dict.get_msg_dict())

    @classmethod
    def load(cls, load_path: str, stream=True):
        """Loads dataset from JSON file."""
<<<<<<< HEAD
        def _load():
            with jsonlines.open(load_path) as reader:
                for entry in reader:
                    yield MidiDict.from_msg_dict(entry)

        return cls(_load())
=======

        def _load():
            with jsonlines.open(load_path) as reader:
                for entry in reader:
                    yield MidiDict.from_msg_dict(entry)

        if stream == False:
            return cls(list(_load()))
        else:
            return cls(_load())
>>>>>>> 4cd90fcd

    @classmethod
    def split_from_file(
        cls,
        load_path: str,
        train_val_ratio: float = 0.95,
        repeatable: bool = False,
        overwrite: bool = False,
    ):
        logger = setup_logger()
        path = Path(load_path)
        train_save_path = path.with_name(f"{path.stem}_train{path.suffix}")
        val_save_path = path.with_name(f"{path.stem}_val{path.suffix}")

        if not overwrite:
            if os.path.isfile(train_save_path) is True:
                raise FileExistsError(
                    f"File at {train_save_path} already exists."
                )
            if os.path.isfile(val_save_path) is True:
                raise FileExistsError(
                    f"File at {val_save_path} already exists."
                )

        if repeatable:
            random.seed(42)

        idx_original, idx_train, idx_val = 0, 0, 0

        logger.info(f"Creating train/val split with ratio {train_val_ratio}")
        with (
            jsonlines.open(load_path) as dataset,
            jsonlines.open(train_save_path, mode="w") as train_dataset,
            jsonlines.open(val_save_path, mode="w") as val_dataset,
        ):
            for entry in dataset:
                idx_original += 1
                if random.uniform(0, 1) <= train_val_ratio:
                    idx_train += 1
                    train_dataset.write(entry)
                else:
                    idx_val += 1
                    val_dataset.write(entry)

        logger.info(
            f"Succesfully split into train ({idx_train}) and validation ({idx_val}) sets"
        )

    @classmethod
    def build(
        cls,
        dir: str,
        recur: bool = False,
    ):
        """Builds are returns a MidiDataset, see build_mididict_dataset."""
        return cls(
            build_mididict_dataset(
                dir=dir,
                recur=recur,
            )
        )

    @classmethod
    def build_to_file(
        cls,
        dir: str,
        save_path: str,
        recur: bool = False,
        overwrite: bool = False,
    ):
        """Builds MidiDataset, saving the results directly to a file.

        This function will not return a MidiDataset object. It is well suited
        for situations where the resulting MidiDataset will not fit in the
        system's memory.
        """
        build_mididict_dataset(
            dir=dir,
            recur=recur,
            stream_save_path=save_path,
            overwrite=overwrite,
        )


def _get_mididict(path: Path):
    # This function is only intended to be used as a process target during the
    # multi-processing in build_mididict_dataset. It returns a tuple of the form
    # (bool, (MidiDict, str, Path)) where the first element determines if the
    # loaded MidiDict was succesfully preprocessed.

    def _run_tests(_mid_dict: MidiDict):
        failed_tests = []
        for test_name, test_config in config["tests"].items():
            if test_config["run"] is True:
                test_fn = get_test_fn(test_name)
                test_args = test_config["args"]

                test_res, val = test_fn(_mid_dict, **test_args)
                if test_res is False:
                    failed_tests.append((test_name, val))

        return failed_tests

    def _preprocess_mididict(_mid_dict: MidiDict):
        for fn_name, fn_config in config["pre_processing"].items():
            if fn_config["run"] is True:
                fn_args = fn_config["args"]
                getattr(_mid_dict, fn_name)(fn_args)

                try:
                    # Note fn_args is passed as a dict, not unpacked as kwargs
                    getattr(_mid_dict, fn_name)(fn_args)
                except:
                    logger.error(
                        f"Error finding preprocessing function for {fn_name}"
                    )

        return _mid_dict

    logger = logging.getLogger(__name__)
    config = load_config()["data"]

    try:
        mid_dict = MidiDict.from_midi(mid_path=path)
    except Exception as e:
        logger.error(f"Failed to load MIDI at {path}: {e}")
        return False, None

    mid_hash = mid_dict.calculate_hash()
    failed_tests = _run_tests(mid_dict)
    if failed_tests:
        logger.info(
            f"MIDI at {path} failed preprocessing tests: {failed_tests} "
        )
        return False, None
    else:
        return True, (_preprocess_mididict(mid_dict), mid_hash, path)


def build_mididict_dataset(
    dir: str,
    recur: bool = False,
    stream_save_path: str = None,
    overwrite: bool = False,
):
    """Builds dataset of MidiDicts.

    During the build process, successfully parsed MidiDicts can be filtered and
    preprocessed. This can be customised by modifying the config.json file.

    Args:
        dir (str): Directory to index from.
        recur (bool): If True, recursively search directories for MIDI files.
            Defaults to False.
        stream_save_path: If True, stream the dictionaries directly to a jsonl
            file instead of returning them as a list. This option is
            appropriate when processing very large numbers of MIDI files.
        overwrite: If True, overwrite file at stream_save_path when streaming.

    Returns:
        list[MidiDict]: List of parsed, filtered, and preprocessed MidiDicts.
            This is only returned if stream_save_path is not provided.
    """

    def _get_mididicts_mp(_paths):
        with Pool() as pool:
            results = pool.imap(_get_mididict, _paths)
            seen_hashes = defaultdict(list)
            for idx, (success, result) in enumerate(results):
                if idx % 50 == 0 and idx != 0:
                    logger.info(f"Processed MIDI files: {idx}/{num_paths}")

                if not success:
                    continue
                else:
                    mid_dict, mid_hash, mid_path = result

                if seen_hashes.get(mid_hash):
                    logger.info(
                        f"MIDI located at '{mid_path}' is a duplicate - already"
                        f" seen at: {seen_hashes[mid_hash]}"
                    )
                    seen_hashes[mid_hash].append(str(mid_path))
                else:
                    seen_hashes[mid_hash].append(str(mid_path))
                    yield mid_dict

    logger = setup_logger()

    paths = []
    if recur is True:
        paths += Path(dir).rglob(f"*.mid")
        paths += Path(dir).rglob(f"*.midi")
    else:
        paths += Path(dir).glob(f"*.mid")
        paths += Path(dir).glob(f"*.midi")

    num_paths = len(paths)
    if num_paths == 0:
        logger.warning("Directory contains no files matching *.mid or *.midi")

    cnt = 0
    if stream_save_path is None:
        # Not streaming -> return entries directly
        entries = []
        for entry in _get_mididicts_mp(_paths=paths):
            cnt += 1
            entries.append(entry)

        return entries
    else:
        # Streaming -> write to file instead of returning anything
        if overwrite is False and os.path.isfile(stream_save_path) is True:
            raise FileExistsError(f"File at {stream_save_path} already exists.")

        with jsonlines.open(stream_save_path, mode="w") as writer:
            for entry in _get_mididicts_mp(paths):
                cnt += 1
                writer.write(entry.get_msg_dict())

    logger.info(
        f"Finished - added {cnt}/{len(paths)} found MIDI files to dataset."
    )


def _get_tokenized_seqs(_entry: MidiDict | dict, tokenizer: Tokenizer):
    # This function is only intended to be used as a process target during the
    # multi-processing in TokenizedDataset.build
    logger = logging.getLogger(__name__)

    if isinstance(_entry, str):
        _midi_dict = MidiDict.from_msg_dict(json.loads(_entry.rstrip()))
    else:
        _midi_dict = _entry

    try:
        _tokenized_seq = tokenizer.tokenize(_midi_dict)
    except Exception as e:
        logger.error(f"Failed to tokenize midi_dict: {e}")
    else:
        if tokenizer.unk_tok in _tokenized_seq:
            logger.warning("Unknown token seen while tokenizing midi_dict")
        return _tokenized_seq


class TokenizedDataset(torch.utils.data.Dataset):
    def __init__(self, file_path: str, tokenizer: Tokenizer):
        self.tokenizer = tokenizer
        self._transform = None

        self.file_path = file_path
        self.file_buff = open(file_path, mode="r")
        self.file_mmap = mmap.mmap(
            self.file_buff.fileno(), 0, access=mmap.ACCESS_READ
        )

        # Check self.tokenizers is the same as the one used to generate file
        # This logic could use a refactor (maybe use deepdict?)
        buffer = self.file_mmap.readline()
        try:
            self.config = json.loads(buffer)
            self._check_config()
        except AssertionError as e:
            logging.error(
                f"Tokenizer config setting don't match those used to build {file_path}"
            )
            raise e
        except Exception as e:
            logging.error("Processing tokenizer config resulted in an error")
            raise e

        self.tokenizer_name = tokenizer.name
        self.max_seq_len = self.config["max_seq_len"]

        self.index = self._build_index()

    def _check_config(self):
        config = self.config
        tokenizer = self.tokenizer

        assert config["tokenizer_name"] == tokenizer.name
        for k, v in config["tokenizer_config"].items():
            if isinstance(v, dict):
                for _k, _v in v.items():
                    assert _v == tokenizer.config[k][_k]
            elif isinstance(v, str) or isinstance(v, int):
                assert v == tokenizer.config[k]

    def close(self):
        # This is unnecessary because mmap is closed automatically when gc,
        # however using this stops ResourceWarnings.
        self.file_buff.close()
        self.file_mmap.close()

    def __del__(self):
        self.close()

    def __len__(self):
        return len(self.index)

    def __getitem__(self, idx: int):
        def _format(tok):
            # This is required because json formats tuples into lists
            if isinstance(tok, list):
                return tuple(tok)
            return tok

        self.file_mmap.seek(self.index[idx])

        _debug = self.file_mmap.readline()
        seq = json.loads(_debug)  # Load raw seq
        seq = [_format(tok) for tok in seq]  # Format into hashable
        if self._transform:
            seq = self._transform(seq)  # Data augmentation

        src = seq
        tgt = seq[1:] + [self.tokenizer.pad_tok]

        return self.tokenizer.encode(src), self.tokenizer.encode(tgt)

    def _build_index(self):
        # Skip first line containing config
        self.file_mmap.seek(0)
        self.file_mmap.readline()

        index = []
        while True:
            pos = self.file_mmap.tell()
            line_buffer = self.file_mmap.readline()
            if line_buffer == b"":
                break
            else:
                index.append(pos)

        logging.debug(f"Finished indexing {len(index)} sequences")

        return index

    # This is a bit gross - maybe refactor this
    def set_transform(self, transform: Callable | list[Callable]):
        """Sets data augmentation transformation functions.

        Args:
            transform (Callable | list[Callable]): Transformation function(s).
                Provided functions are expected to be list[str | tuple] ->
                list[str | tuple].
        """
        if isinstance(transform, Callable):
            self._transform = transform
        elif isinstance(transform, list):
            # Check validity
            for fn in transform:
                assert isinstance(fn, Callable), "Invalid function"

            # Define new transformation function (apply fn in order)
            def _new_transform(x):
                for fn in transform:
                    x = fn(x)
                return x

            self._transform = _new_transform
        else:
            raise ValueError("Must provide function or list of functions.")

    def get_shuffled_dataset(
        self,
        save_path: str | None = None,
        repeatable: bool = False,
        overwrite: bool = False,
    ):
        """Writes and returns a shuffled version of the dataset (self).

        Note that this function will NOT change the current dataset in anyway.
        It creates a new dataset file at save_path and returns this as a new
        object.

        Args:
            save_path (str): Path to save the new dataset. If this is not
                provided then the save_path will have '_shuffled' appended.
            repeatible (bool): If True, makes the shuffling process
                deterministic by setting a random seed.
            overwrite (bool): If True, will overwrite the file at save_path.
        """
        logger = setup_logger()
        if save_path:
            assert (
                self.file_path != save_path
            ), "save_path must not overwrite the current file"

        file_path = Path(self.file_path)
        if not save_path:
            save_path = file_path.with_name(
                f"{file_path.stem}_shuffled{file_path.suffix}"
            )
        if os.path.isfile(save_path) and overwrite is False:
            logging.warning(f"File already exists at {save_path} - aborting")
            return self

        if repeatable:
            random.seed(42)
        shuffled_index = deepcopy(self.index)
        random.shuffle(shuffled_index)

        logger.info(f"Creating shuffled version of dataset at {self.file_path}")
        with jsonlines.open(save_path, mode="w") as writer:
            writer.write(self.config)
            for byte_idx in shuffled_index:
                self.file_mmap.seek(byte_idx)
                writer.write(json.loads(self.file_mmap.readline()))

        logging.info(
            f"Shuffled copy of {self.file_path} successfully written "
            f"to {save_path} "
        )

        return TokenizedDataset(save_path, self.tokenizer)

    @classmethod
    def build(
        cls,
        tokenizer: Tokenizer,
        save_path: str,
        max_seq_len: int,
        midi_dataset: MidiDataset = None,
        midi_dataset_path: str = None,
        padding: bool = True,
        stride_len: int = None,
        overwrite: bool = False,
    ):
        """Builds and returns a TokenizedDataset.

        Args:
            tokenizer (Tokenizer): Tokenizer to use to tokenize the MidiDicts.
            save_path (str): Save path for datasets file.
            max_seq_len (int): Maximum sequence length used to split the
                tokenized sequences.
            midi_dataset (MidiDataset, optional): If provided, build dataset
                directly from a MidiDataset object.
            midi_dataset_path (str, optional): If provided, build dataset by
                dynamically loading MidiDict objects from a MidiDataset save
                file. If both midi_dataset and midi_dataset_path are provided,
                midi_dataset will be preffered.
            overwrite (bool, optional): If True, will overwrite a previous file
                located at save_path. Defaults to False.

        Returns:
            TokenizedDataset: Dataset saved midi_dataset and saved at save_path.
        """

        def _worker(input_queue, output_queue, tokenizer):
            while True:
                item = input_queue.get()
                if item is None:
                    break
                output_queue.put(_get_tokenized_seqs(item, tokenizer))

        def _get_tokenized_seqs_mp(_midi_dict_iter: Iterable):
            # Gets tokenized sequences using multiprocessing

            # TokenizerLazy is the only supported tokenizer due to the truncate
            # and stride logic in _get_tokenized_seqs
            assert isinstance(tokenizer, TokenizerLazy), "Unsupported tokenizer"

            iq = Queue()
            oq = Queue()

            _num_proc = os.cpu_count()
<<<<<<< HEAD
            workers = [Process(target=functools.partial(_worker, tokenizer=tokenizer), args=(iq, oq)) for _ in
                       range(_num_proc)]
=======
            workers = [
                Process(
                    target=functools.partial(_worker, tokenizer=tokenizer),
                    args=(iq, oq),
                )
                for _ in range(_num_proc)
            ]
>>>>>>> 4cd90fcd
            for w in workers:
                w.start()

            def _enqueue(iq):
                for midi_dict in _midi_dict_iter:
                    iq.put(midi_dict)
                for i in range(_num_proc):
                    iq.put(None)

            enqueue = Process(target=_enqueue, args=(iq,))
            enqueue.start()

            with tqdm.tqdm() as t:
                while True:
                    if not oq.empty():
                        result = oq.get()
                        t.update(1)
                        yield result
                    else:
                        if not any(proc.is_alive() for proc in workers):
                            break

        logger = setup_logger()

        if overwrite is False and os.path.isfile(save_path) is True:
            raise FileExistsError(f"File at {save_path} already exists.")
        elif overwrite is True and os.path.isfile(save_path) is True:
            os.remove(save_path)

        if midi_dataset is None and midi_dataset_path is None:
            raise ValueError(
                "Must provide either midi_dataset or midi_dataset_path."
            )

        assert max_seq_len > 0, "max_seq_len must be greater than 0"
        if stride_len:
            assert 0 < stride_len <= max_seq_len, "Invalid stride_len"
        else:
            stride_len = max_seq_len

        with jsonlines.open(save_path, mode="w") as writer:
            # Write tokenizer info into json on first line
            writer.write(
                {
                    "tokenizer_config": tokenizer.config,
                    "tokenizer_name": tokenizer.name,
                    "max_seq_len": max_seq_len,
                    "padding": padding,
                    "stride_len": stride_len,
                }
            )

            if midi_dataset:
                logger.info(
                    f"Building tokenized dataset with config: "
                    f"max_seq_len={max_seq_len} "
                    f"padding={padding} "
                    f"stride_len={stride_len} "
                )
                if len(midi_dataset) == 0:
                    logging.warning("midi_dataset is empty")

                buffer = []
                for entry in _get_tokenized_seqs_mp(
                    _midi_dict_iter=midi_dataset
                ):
                    buffer += entry
                    while len(buffer) >= max_seq_len:
                        writer.write(buffer[:max_seq_len])
                        buffer = buffer[max_seq_len:]
                buffer += [tokenizer.pad_tok] * (max_seq_len - len(buffer))
                writer.write(buffer[:max_seq_len])

            elif midi_dataset_path:
                logger.info(
                    f"Building tokenized dataset from file at "
                    f"{midi_dataset_path} with config: "
                    f"max_seq_len={max_seq_len} "
                    f"padding={padding} "
                    f"stride_len={stride_len} "
                )
                with open(midi_dataset_path, "r") as f:
                    buffer = []
                    for entry in _get_tokenized_seqs_mp(_midi_dict_iter=f):
                        buffer += entry
                        while len(buffer) >= max_seq_len:
                            writer.write(buffer[:max_seq_len])
                            buffer = buffer[max_seq_len:]
                    buffer += [tokenizer.pad_tok] * (max_seq_len - len(buffer))
                    writer.write(buffer[:max_seq_len])

        logging.info(
            f"Finished building, saved tokenized dataset to {save_path}"
        )

        return cls(file_path=save_path, tokenizer=tokenizer)<|MERGE_RESOLUTION|>--- conflicted
+++ resolved
@@ -79,25 +79,16 @@
     @classmethod
     def load(cls, load_path: str, stream=True):
         """Loads dataset from JSON file."""
-<<<<<<< HEAD
+
         def _load():
             with jsonlines.open(load_path) as reader:
                 for entry in reader:
                     yield MidiDict.from_msg_dict(entry)
 
-        return cls(_load())
-=======
-
-        def _load():
-            with jsonlines.open(load_path) as reader:
-                for entry in reader:
-                    yield MidiDict.from_msg_dict(entry)
-
         if stream == False:
             return cls(list(_load()))
         else:
             return cls(_load())
->>>>>>> 4cd90fcd
 
     @classmethod
     def split_from_file(
@@ -565,10 +556,6 @@
             oq = Queue()
 
             _num_proc = os.cpu_count()
-<<<<<<< HEAD
-            workers = [Process(target=functools.partial(_worker, tokenizer=tokenizer), args=(iq, oq)) for _ in
-                       range(_num_proc)]
-=======
             workers = [
                 Process(
                     target=functools.partial(_worker, tokenizer=tokenizer),
@@ -576,7 +563,6 @@
                 )
                 for _ in range(_num_proc)
             ]
->>>>>>> 4cd90fcd
             for w in workers:
                 w.start()
 
