--- conflicted
+++ resolved
@@ -544,7 +544,6 @@
             # and stride logic in _get_tokenized_seqs
             assert isinstance(tokenizer, TokenizerLazy), "Unsupported tokenizer"
 
-<<<<<<< HEAD
             iq = Queue()
             oq = Queue()
 
@@ -572,20 +571,6 @@
                     except oq.Empty:
                         if not any(proc.is_alive() for proc in workers):
                             break
-=======
-            with Pool() as pool:
-                results = pool.imap(
-                    functools.partial(_get_tokenized_seqs, tokenizer=tokenizer),
-                    _midi_dict_iter,
-                )
-
-                for idx, tokenized_seq in enumerate(results):
-                    if tokenized_seq:
-                        yield tokenized_seq
-
-                    if idx % 50 == 0 and idx != 0:
-                        logger.info(f"Processed MidiDicts: {idx}")
->>>>>>> 00cef031
 
         logger = setup_logger()
 
