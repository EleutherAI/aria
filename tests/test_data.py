import unittest
import os
import logging

from aria import tokenizer
from aria.data import datasets
from aria.data.midi import MidiDict
from aria.data import jsonl_zst

if not os.path.isdir("tests/test_results"):
    os.makedirs("tests/test_results")


def get_short_seq():
    return [
        ("prefix", "instrument", "piano"),
        ("prefix", "instrument", "drum"),
        ("prefix", "composer", "bach"),
        "<S>",
        ("piano", 62, 50),
        ("dur", 50),
        ("wait", 100),
        ("drum", 50),
        ("piano", 64, 70),
        ("dur", 100),
        ("wait", 100),
        "<E>",
    ]


class TestMidiDataset(unittest.TestCase):
    def test_build(self):
        dataset = datasets.MidiDataset.build(
            dir="tests/test_data",
            recur=True,
        )

        self.assertEqual(len(dataset), 6)
        self.assertEqual(type(dataset[0]), MidiDict)

    def test_save_load(self):
        dataset = datasets.MidiDataset.build(
            dir="tests/test_data",
            recur=True,
        )
        dataset.save("tests/test_results/mididict_dataset.jsonl")

        dataset_reloaded = datasets.MidiDataset.load(
            "tests/test_results/mididict_dataset.jsonl"
        )
        self.assertEqual(len(dataset_reloaded), 6)
        self.assertEqual(type(dataset[0]), type(dataset_reloaded[0]))

    def test_build_to_file(self):
        datasets.MidiDataset.build_to_file(
            dir="tests/test_data",
            save_path="tests/test_results/mididict_dataset_direct.jsonl",
            recur=True,
            overwrite=True,
        )

        dataset_reloaded = datasets.MidiDataset.load(
            load_path="tests/test_results/mididict_dataset_direct.jsonl",
        )
        self.assertEqual(len(dataset_reloaded), 6)
        self.assertEqual(type(dataset_reloaded[0]), MidiDict)

    def test_split_from_file(self):
        datasets.MidiDataset.build_to_file(
            dir="tests/test_data",
            save_path="tests/test_results/mididict_dataset.jsonl",
            recur=True,
            overwrite=True,
        )

        datasets.MidiDataset.split_from_file(
            load_path="tests/test_results/mididict_dataset.jsonl",
            train_val_ratio=0.7,
            repeatable=True,
            overwrite=True,
        )

        self.assertTrue(
            os.path.isfile("tests/test_results/mididict_dataset_train.jsonl")
        )
        self.assertTrue(
            os.path.isfile("tests/test_results/mididict_dataset_val.jsonl")
        )

    def test_data_hash(self):
        mid_1 = MidiDict.from_midi("tests/test_data/pop.mid")
        mid_2 = MidiDict.from_midi("tests/test_data/pop_copy.mid")

        self.assertEqual(mid_1.calculate_hash(), mid_2.calculate_hash())


class TestTokenizedDataset(unittest.TestCase):
    # Test building is working (on the file level)
    def test_build(self):
        MAX_SEQ_LEN = 512
        tknzr = tokenizer.TokenizerLazy(
            return_tensors=False,
        )
        mididict_dataset = datasets.MidiDataset.build(
            dir="tests/test_data",
            recur=True,
        )
        mididict_dataset.save("tests/test_results/mididict_dataset.jsonl")

        dataset_buffer_from_file = datasets.TokenizedDataset.build(
            tokenizer=tknzr,
            save_path="tests/test_results/dataset_buffer_1.jsonl",
            midi_dataset_path="tests/test_results/mididict_dataset.jsonl",
            max_seq_len=MAX_SEQ_LEN,
            overwrite=True,
        )
        dataset_buffer_from_mdset = datasets.TokenizedDataset.build(
            tokenizer=tknzr,
            save_path="tests/test_results/dataset_buffer_2.jsonl",
            midi_dataset=mididict_dataset,
            max_seq_len=MAX_SEQ_LEN,
            overwrite=True,
        )

        with (
            open("tests/test_results/dataset_buffer_1.jsonl") as buff1,
            open("tests/test_results/dataset_buffer_1.jsonl") as buff2,
        ):
            buff1_lines = buff1.readlines()
            buff2_lines = buff2.readlines()

            for l1, l2 in zip(buff1_lines, buff2_lines):
                for tok1, tok2 in zip(l1, l2):
                    if tok1 == "<D>" or tok2 == "<D>":
                        break  # <D> is randomly inserted due to multiprocessing
                    else:
                        self.assertEqual(tuple(tok1), tuple(tok2))

        self.assertEqual(
            sum(1 for _ in dataset_buffer_from_file.file_buff),
            len(dataset_buffer_from_file) + 1,
        )

        dataset_buffer_from_file.close()
        dataset_buffer_from_mdset.close()

    def test_mmap(self):
        MAX_SEQ_LEN = 512
        tknzr = tokenizer.TokenizerLazy(
            return_tensors=False,
        )
        midi_dataset = datasets.MidiDataset.build(
            dir="tests/test_data",
            recur=True,
        )
        tokenized_dataset = datasets.TokenizedDataset.build(
            tokenizer=tknzr,
            save_path="tests/test_results/dataset_buffer.jsonl",
            midi_dataset=midi_dataset,
            max_seq_len=MAX_SEQ_LEN,
            overwrite=True,
        )

        raw_entries = [src for src, tgt in tokenized_dataset]
        self.assertEqual(len({len(_) for _ in raw_entries}), 1)

        src, tgt = tokenized_dataset[0]
        logging.info(f"src: {tknzr.decode(src)}")
        logging.info(f"tgt: {tknzr.decode(tgt)}")

        tokenized_dataset.close()

    def test_shuffle(self):
        MAX_SEQ_LEN = 512
        tknzr = tokenizer.TokenizerLazy(
            return_tensors=False,
        )
        midi_dataset = datasets.MidiDataset.build(
            dir="tests/test_data",
            recur=True,
        )
        tokenized_dataset = datasets.TokenizedDataset.build(
            tokenizer=tknzr,
            save_path="tests/test_results/dataset_buffer.jsonl",
            midi_dataset=midi_dataset,
            max_seq_len=MAX_SEQ_LEN,
            overwrite=True,
        )
        tokenized_dataset_shuffled = tokenized_dataset.get_shuffled_dataset(
            repeatable=True,
            overwrite=True,
        )

        self.assertEqual(
            len(tokenized_dataset), len(tokenized_dataset_shuffled)
        )
        self.assertEqual(
            len(tokenized_dataset), len(tokenized_dataset_shuffled)
        )

        same_order = True
        for seq1, seq2 in zip(tokenized_dataset, tokenized_dataset_shuffled):
            for x, y in zip(seq1, seq2):
                if x != y:
                    same_order = False

        self.assertFalse(same_order)

    def test_augmentation(self):
        MAX_SEQ_LEN = 512
        tknzr = tokenizer.TokenizerLazy(
            return_tensors=False,
        )
        midi_dataset = datasets.MidiDataset.build(
            dir="tests/test_data",
            recur=True,
        )
        tokenized_dataset = datasets.TokenizedDataset.build(
            tokenizer=tknzr,
            save_path="tests/test_results/dataset_buffer.jsonl",
            midi_dataset=midi_dataset,
            max_seq_len=MAX_SEQ_LEN,
            overwrite=True,
        )
        tokenized_dataset.set_transform(
            [
                tknzr.export_pitch_aug(5),
                tknzr.export_velocity_aug(2),
                tknzr.export_tempo_aug(0.5),
            ]
        )

        seq = get_short_seq()
        seq_augmented = tokenized_dataset._transform(seq)

        logging.info(f"aug:\n{seq} ->\n{seq_augmented}")
        self.assertEqual(
            seq_augmented[4][1] - seq[4][1],
            seq_augmented[8][1] - seq[8][1],
        )
        self.assertEqual(
            seq_augmented[4][2] - seq[4][2],
            seq_augmented[8][2] - seq[8][2],
        )

        tokenized_dataset.close()


class TestReaderWriter(unittest.TestCase):
    def test_jsonl_zst(self):
<<<<<<< HEAD
        data = [{"a": i, "b": i+1} for i in range(0, 100, 4)]
=======
        data = [{"a": i, "b": i + 1} for i in range(0, 100, 4)]
>>>>>>> 4cd90fcd
        filename = "tests/test_results/test.jsonl.zst"
        # if test.jsonl.zst exists, delete it
        if os.path.isfile(filename):
            os.remove(filename)
        with jsonl_zst.open(filename, "w") as f:
            for d in data:
                f.write(d)
        with jsonl_zst.open(filename, "r") as f:
            for d, d2 in zip(data, f):
                self.assertEqual(d, d2)
        # Remove the file
        os.remove(filename)


if __name__ == "__main__":
    if os.path.isdir("tests/test_results") is False:
        os.mkdir("tests/test_results")

    logging.basicConfig(level=logging.INFO)
    unittest.main()<|MERGE_RESOLUTION|>--- conflicted
+++ resolved
@@ -248,11 +248,7 @@
 
 class TestReaderWriter(unittest.TestCase):
     def test_jsonl_zst(self):
-<<<<<<< HEAD
-        data = [{"a": i, "b": i+1} for i in range(0, 100, 4)]
-=======
         data = [{"a": i, "b": i + 1} for i in range(0, 100, 4)]
->>>>>>> 4cd90fcd
         filename = "tests/test_results/test.jsonl.zst"
         # if test.jsonl.zst exists, delete it
         if os.path.isfile(filename):
