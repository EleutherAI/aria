--- conflicted
+++ resolved
@@ -7,13 +7,9 @@
 from aria.config import load_model_config
 from aria.sample import greedy_sample
 from aria.model.model import YaRNConfig
-<<<<<<< HEAD
 from aria.tokenizer import AbsTokenizer
-=======
 from aria.model.utils import apply_rotary_pos_emb
 from .reference_implementations import apply_rotary_pos_emb_reference
-from aria.tokenizer import TokenizerLazy
->>>>>>> 8205d854
 
 
 class TestModel(unittest.TestCase):
@@ -27,16 +23,6 @@
         model_config.set_vocab_size(tokenizer.vocab_size)
         model = TransformerLM(model_config)
         assert isinstance(model.model.model_config.yarn_config, YaRNConfig)
-<<<<<<< HEAD
-        max_len = model.model.encode_layers[
-            0
-        ].rotary_emb.max_position_embeddings
-        org_max_len = model.model.encode_layers[
-            0
-        ].rotary_emb.original_max_position_embeddings
-        assert max_len == org_max_len
-=======
->>>>>>> 8205d854
         assert model.model.encode_layers[0].rotary_emb.mscale_coeff == 0.07
         assert model.model.encode_layers[0].rotary_emb.beta_fast == 32.0
         assert model.model.encode_layers[0].rotary_emb.beta_slow == 1.0
@@ -44,7 +30,9 @@
 
     def test_rope_util_fns(self):
         q = torch.rand(4, 8, 12, 64)
-        inv_freq = 1 / (10000 ** (torch.arange(0, 64, 2, dtype=torch.float32) / 64))
+        inv_freq = 1 / (
+            10000 ** (torch.arange(0, 64, 2, dtype=torch.float32) / 64)
+        )
         t = torch.arange(8, dtype=inv_freq.dtype)
         freqs = torch.outer(t, inv_freq)
         cos = torch.cos(freqs)
@@ -64,7 +52,13 @@
         model = TransformerLM(model_config).eval()
 
         inp = torch.randint(0, 10000, (1, 10))
-        attn_mask = torch.concat([torch.zeros((1, 5), dtype=torch.bool), torch.ones((1, 5), dtype=torch.bool)], dim=-1)
+        attn_mask = torch.concat(
+            [
+                torch.zeros((1, 5), dtype=torch.bool),
+                torch.ones((1, 5), dtype=torch.bool),
+            ],
+            dim=-1,
+        )
         out = model(inp, attn_mask=attn_mask)
         out2 = model(inp[:, -5:])
         assert torch.allclose(out[:, -5:], out2, atol=1e-5)
@@ -88,7 +82,9 @@
             device=torch.device("cpu"),
             max_new_tokens=50,
         )
-        prompts = [[tokenizer.pad_tok] + tokenizer.tokenize(midi_dict=midi_dict)[:50]] * 3
+        prompts = [
+            [tokenizer.pad_tok] + tokenizer.tokenize(midi_dict=midi_dict)[:50]
+        ] * 3
         out2 = greedy_sample(
             model,
             tokenizer,
